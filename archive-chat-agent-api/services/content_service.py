import logging
import os
from typing import List
import asyncio
from pydantic import ValidationError
import tiktoken
<<<<<<< HEAD
import json
=======
from fastapi import UploadFile
>>>>>>> d85758cb
from services.azure_ai_search_service import AzureAISearchService
from services.azure_doc_intel_service import AzureDocIntelService
from services.azure_storage_service import AzureStorageService
from core.settings import settings
from models.email_item import EmailItem, EmailList
from models.chat_response import ChatResponse

azure_search_service = AzureAISearchService()
azure_doc_intell_service =AzureDocIntelService()
azure_storage_service = AzureStorageService()

logger = logging.getLogger(__name__)
logger.setLevel(settings.LOG_LEVEL)

# Console handler (prints to terminal)
ch = logging.StreamHandler()
ch.setLevel(logging.DEBUG)

# Formatter
formatter = logging.Formatter(
    "%(asctime)s - %(name)s - %(levelname)s - %(message)s"
)

ch.setFormatter(formatter)

# Add handler
logger.addHandler(ch)

class ContentService:
    def __init__(self):
        if not all([
            settings.PAGE_OVERLAP
        ]):
            raise ValueError("Required settings are missing")
        
    async def process_content(
            self, 
            document_id: str,
            json_file_name: str,
            json_content: str,
            attachments: List[UploadFile]):
        
            try: 
                email_list = EmailList.model_validate_json(json_content)
                email_item = email_list.root[0]
<<<<<<< HEAD
                index = azure_search_service.create_index()
=======
                # index = azure_search_service.create_index()
                # TODO: Create index
                #       Chunk json_content
                #       Extract text from attachments and chunk them
                #       We need to determine the "source" of each json. For files, we can base it on the extension; for emails which contain information on tweets, we need to possibly use the LLM to determine this in conjunction with provenance.
                #       Upload to Azure AI Search
                #       Store uploaded files to Azure Blob Storage
>>>>>>> d85758cb

                # Chunking and indexing the text field of the json document
                # Chunking text field by token count
                blob_path= azure_storage_service.upload_file(str(email_item.projectId),json_content, json_file_name)
                jsonText = self.chunk_json_text(email_item.text)       
                azure_search_service.index_content(jsonText, document_id, email_item, file_name=json_file_name, file_type=".json")

                # Extract text from attachments using Azure Doc Intell and chunk them by page
                attachmentChunks = []
                for attachment in attachments:

                    file_content = attachment.read()
                    blob_path= azure_storage_service.upload_file(str(email_item.projectId),file_content, attachment.filename)
                    sas_url = azure_storage_service.generate_blob_sas_url(blob_path)
                    file_type = os.path.splitext(attachment.filename)
                    allExtractedContent = azure_doc_intell_service.extract_content(sas_url)
                    attachmentChunks= self.chunk_text(allExtractedContent)

                    azure_search_service.index_content(
                        attachmentChunks, 
                        document_id, 
                        email_item, 
                        file_name=attachment.filename, 
                        file_type=file_type[1],
                        page_number= [chunk['pages'] for chunk in attachmentChunks]
                    )

            except ValidationError as e:
                logger.error(f"Pydantic validation failed: {e}")

    def search_content(self, user_id: str, session_id: str, message: str) -> ChatResponse:
        # Implement search logic here
        # For now, return a simple response
        return ChatResponse(
            response="This is a placeholder response. Implement your search logic here.",
            metadata={"user_id": user_id, "session_id": session_id, "message": message}
        )

    @staticmethod
    def chunk_text(allContent):
        enc = tiktoken.get_encoding("o200k_base")
        pages = allContent.pages
        page_tokens = []
        page_numbers = []

        # Precompute tokens for each page
        for page in pages:
            page_text = " ".join(w['content'] for w in page.get('words', []))
            tokens = enc.encode(page_text)
            page_tokens.append(tokens)
            page_numbers.append(page.get('pageNumber'))

        chunks = []
        
        page_overlap_percent = float(settings.PAGE_OVERLAP) / 100

        for idx, tokens in enumerate(page_tokens):

            prev_tokens = []
            if idx > 0:
                prev = page_tokens[idx - 1]
                prev_len = max(1, int(len(prev) * page_overlap_percent))
                prev_tokens = prev[-prev_len:]

            next_tokens = []
            if idx < len(page_tokens) - 1:
                nxt = page_tokens[idx + 1]
                next_len = max(1, int(len(nxt) * page_overlap_percent))
                next_tokens = nxt[:next_len]

            combined_tokens = prev_tokens + tokens + next_tokens
            combined_page_map = (
                [page_numbers[idx - 1]] * len(prev_tokens) if idx > 0 else []
            ) + [page_numbers[idx]] * len(tokens) + (
                [page_numbers[idx + 1]] * len(next_tokens) if idx < len(page_tokens) - 1 else []
            )

            chunked_text = enc.decode(combined_tokens)
            pages_in_chunk = sorted(set(p for p in combined_page_map if p is not None))

            chunks.append({
                'chunk_tokens': combined_tokens,
                'chunked_text': chunked_text,
                'pages': pages_in_chunk,
                'page_token_map': combined_page_map
            })

        return chunks

    @staticmethod
    def chunk_json_text(json_text_field):
        """
        chunking text field in JSON document
        chunking is by token count
        """
        max_chunk_size = settings.MAX_TOKENS
        overlap_percentage = float(settings.PAGE_OVERLAP) / 100
        overlap_size = int(max_chunk_size * overlap_percentage)
        enc = tiktoken.get_encoding("o200k_base")
        token_ids = enc.encode(json_text_field)
        chunks = []
        i = 0
        while i < len(token_ids):
            chunk_tokens = token_ids[i:i + max_chunk_size]
            chunk_text = enc.decode(chunk_tokens)
            chunks.append({
                'chunked_text': chunk_text,
                'start_token': i,
                'end_token': i + len(chunk_tokens)
            })
            if len(chunk_tokens) < max_chunk_size:
                # If the chunk is smaller than max_chunk_size, it's the last chunk; return early
                return chunks
            i += max_chunk_size - overlap_size
        return chunks<|MERGE_RESOLUTION|>--- conflicted
+++ resolved
@@ -4,11 +4,8 @@
 import asyncio
 from pydantic import ValidationError
 import tiktoken
-<<<<<<< HEAD
 import json
-=======
 from fastapi import UploadFile
->>>>>>> d85758cb
 from services.azure_ai_search_service import AzureAISearchService
 from services.azure_doc_intel_service import AzureDocIntelService
 from services.azure_storage_service import AzureStorageService
@@ -54,17 +51,7 @@
             try: 
                 email_list = EmailList.model_validate_json(json_content)
                 email_item = email_list.root[0]
-<<<<<<< HEAD
                 index = azure_search_service.create_index()
-=======
-                # index = azure_search_service.create_index()
-                # TODO: Create index
-                #       Chunk json_content
-                #       Extract text from attachments and chunk them
-                #       We need to determine the "source" of each json. For files, we can base it on the extension; for emails which contain information on tweets, we need to possibly use the LLM to determine this in conjunction with provenance.
-                #       Upload to Azure AI Search
-                #       Store uploaded files to Azure Blob Storage
->>>>>>> d85758cb
 
                 # Chunking and indexing the text field of the json document
                 # Chunking text field by token count
